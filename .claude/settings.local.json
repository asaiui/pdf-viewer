{
  "permissions": {
    "allow": [
      "Bash(python3:*)",
      "Bash(git add:*)",
<<<<<<< HEAD
      "Bash(git merge:*)"
=======
      "Bash(git checkout:*)",
      "Bash(rg:*)",
      "Bash(grep:*)",
      "Bash(ls:*)",
      "Bash(git commit:*)"
>>>>>>> 68be0b9e
    ],
    "deny": []
  }
}<|MERGE_RESOLUTION|>--- conflicted
+++ resolved
@@ -3,15 +3,12 @@
     "allow": [
       "Bash(python3:*)",
       "Bash(git add:*)",
-<<<<<<< HEAD
-      "Bash(git merge:*)"
-=======
+      "Bash(git merge:*)",
       "Bash(git checkout:*)",
       "Bash(rg:*)",
       "Bash(grep:*)",
       "Bash(ls:*)",
       "Bash(git commit:*)"
->>>>>>> 68be0b9e
     ],
     "deny": []
   }
